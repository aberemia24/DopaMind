import React, { useEffect } from 'react';
import { NavigationContainer } from '@react-navigation/native';
import { createNativeStackNavigator } from '@react-navigation/native-stack';
import { HomeScreen } from '../screens/HomeScreen';
import { LoginScreen } from '../screens/LoginScreen';
import { RegisterScreen } from '../screens/RegisterScreen';
<<<<<<< HEAD
import TaskManagementScreen from '../screens/TaskManagementScreen';
=======
import { WelcomeScreen } from '../screens/WelcomeScreen';
>>>>>>> eb2fae55
import { useAuth } from '../hooks/useAuth';
import { ActivityIndicator, View } from 'react-native';

export type RootStackParamList = {
  Home: undefined;
  Welcome: undefined;
  Login: undefined;
  Register: undefined;
  TaskManagement: undefined;
};

const Stack = createNativeStackNavigator<RootStackParamList>();

export function Navigation() {
  const { isAuthenticated, loading } = useAuth();

  useEffect(() => {
    console.log('Navigation state:', { loading, isAuthenticated });
  }, [loading, isAuthenticated]);

  if (loading) {
    return (
      <View style={{ flex: 1, justifyContent: 'center', alignItems: 'center' }}>
        <ActivityIndicator size="large" color="#6495ED" />
      </View>
    );
  }

  return (
    <NavigationContainer>
      <Stack.Navigator
        screenOptions={{
          headerStyle: {
            backgroundColor: '#6495ED',
          },
          headerTintColor: '#fff',
          headerTitleStyle: {
            fontWeight: 'bold',
          },
        }}
      >
        {!isAuthenticated ? (
          <Stack.Group screenOptions={{ headerShown: false }}>
            <Stack.Screen 
              name="Welcome" 
              component={WelcomeScreen}
            />
            <Stack.Screen 
              name="Login" 
              component={LoginScreen}
              options={{
                headerShown: true,
                title: 'Conectare'
              }}
            />
            <Stack.Screen 
              name="Register" 
              component={RegisterScreen}
              options={{
                headerShown: true,
                title: 'Înregistrare'
              }}
            />
          </Stack.Group>
        ) : (
          <Stack.Group>
            <Stack.Screen 
              name="TaskManagement" 
              component={TaskManagementScreen}
              options={{
                title: 'DopaMind - Tasks',
                headerBackVisible: false,
              }}
            />
            <Stack.Screen 
              name="Home" 
              component={HomeScreen}
              options={{
                title: 'DopaMind'
              }}
            />
          </Stack.Group>
        )}
      </Stack.Navigator>
    </NavigationContainer>
  );
}<|MERGE_RESOLUTION|>--- conflicted
+++ resolved
@@ -4,11 +4,8 @@
 import { HomeScreen } from '../screens/HomeScreen';
 import { LoginScreen } from '../screens/LoginScreen';
 import { RegisterScreen } from '../screens/RegisterScreen';
-<<<<<<< HEAD
 import TaskManagementScreen from '../screens/TaskManagementScreen';
-=======
 import { WelcomeScreen } from '../screens/WelcomeScreen';
->>>>>>> eb2fae55
 import { useAuth } from '../hooks/useAuth';
 import { ActivityIndicator, View } from 'react-native';
 
