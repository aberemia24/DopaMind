import React, { useEffect } from 'react';
import { NavigationContainer } from '@react-navigation/native';
import { createNativeStackNavigator } from '@react-navigation/native-stack';
import { HomeScreen } from '../screens/HomeScreen';
import { LoginScreen } from '../screens/LoginScreen';
import { RegisterScreen } from '../screens/RegisterScreen';
import TaskManagementScreen from '../screens/TaskManagementScreen';
<<<<<<< HEAD
=======
import { WelcomeScreen } from '../screens/WelcomeScreen';
>>>>>>> 18d289ff
import { useAuth } from '../hooks/useAuth';
import { ActivityIndicator, View } from 'react-native';
import { useTranslation } from 'react-i18next';

export type RootStackParamList = {
  Home: undefined;
  Welcome: undefined;
  Login: undefined;
  Register: undefined;
  TaskManagement: undefined;
};

const Stack = createNativeStackNavigator<RootStackParamList>();

export function Navigation() {
  const { isAuthenticated, loading } = useAuth();
  const { t } = useTranslation();

  useEffect(() => {
    console.log('Navigation state:', { loading, isAuthenticated });
  }, [loading, isAuthenticated]);

  if (loading) {
    return (
      <View style={{ flex: 1, justifyContent: 'center', alignItems: 'center' }}>
        <ActivityIndicator size="large" color="#6495ED" />
      </View>
    );
  }

  return (
    <NavigationContainer>
      <Stack.Navigator
        screenOptions={{
          headerStyle: {
            backgroundColor: '#6495ED',
          },
          headerTintColor: '#fff',
          headerTitleStyle: {
            fontWeight: 'bold',
          },
        }}
      >
        {!isAuthenticated ? (
          <Stack.Group screenOptions={{ headerShown: false }}>
            <Stack.Screen 
              name="Welcome" 
              component={WelcomeScreen}
            />
            <Stack.Screen 
              name="Login" 
              component={LoginScreen}
              options={{
                headerShown: true,
                title: t('navigation.titles.login')
              }}
            />
            <Stack.Screen 
              name="Register" 
              component={RegisterScreen}
              options={{
                headerShown: true,
                title: t('navigation.titles.register')
              }}
            />
          </Stack.Group>
        ) : (
          <Stack.Group>
            <Stack.Screen 
              name="TaskManagement" 
              component={TaskManagementScreen}
              options={{
<<<<<<< HEAD
                title: 'DopaMind - Tasks',
=======
                title: t('navigation.titles.taskManagement'),
>>>>>>> 18d289ff
                headerBackVisible: false,
              }}
            />
            <Stack.Screen 
              name="Home" 
              component={HomeScreen}
              options={{
                title: t('navigation.titles.home')
              }}
            />
          </Stack.Group>
        )}
      </Stack.Navigator>
    </NavigationContainer>
  );
}<|MERGE_RESOLUTION|>--- conflicted
+++ resolved
@@ -5,10 +5,7 @@
 import { LoginScreen } from '../screens/LoginScreen';
 import { RegisterScreen } from '../screens/RegisterScreen';
 import TaskManagementScreen from '../screens/TaskManagementScreen';
-<<<<<<< HEAD
-=======
 import { WelcomeScreen } from '../screens/WelcomeScreen';
->>>>>>> 18d289ff
 import { useAuth } from '../hooks/useAuth';
 import { ActivityIndicator, View } from 'react-native';
 import { useTranslation } from 'react-i18next';
@@ -81,11 +78,7 @@
               name="TaskManagement" 
               component={TaskManagementScreen}
               options={{
-<<<<<<< HEAD
-                title: 'DopaMind - Tasks',
-=======
                 title: t('navigation.titles.taskManagement'),
->>>>>>> 18d289ff
                 headerBackVisible: false,
               }}
             />
