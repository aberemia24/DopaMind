# Plan Detaliat - Aplicație Suport ADHD (Versiunea 3.0)

## Scopul Aplicației

Aplicația are ca scop să ofere suport persoanelor cu ADHD în gestionarea provocărilor zilnice, concentrându-se pe probleme specifice precum time blindness, hyperfocus, și task management. Abordarea este minimalistă, non-judgmental și focusată pe awareness și suport în loc de restricții.

## Stiva Tehnologică

### Frontend

- **React Native + Expo Managed Workflow**
  - Cross-platform development (iOS + Android)
  - Dezvoltare rapidă prin Hot Reload
  - Asset management simplificat
  - OTA updates prin Expo
  - Acces la native APIs prin Expo SDK
  - Configurare minimă necesară
  - PWA support pentru acces desktop
  - Expo dev client pentru debugging
  - Expo modules pentru funcționalități native
  - Build-uri optimizate automat

### Backend & Servicii

- **Firebase**
  - Authentication pentru user management
  - Firestore pentru stocare date
  - Cloud Functions pentru logică server-side
  - Push notifications cu sistem ML pentru timing optim
  - Analytics integrat
  - Remote Config pentru feature flags
  - Free tier generos pentru început

### Monetizare & Payments

- **RevenueCat**
  - Gestionare subscriptions cross-platform
  - Analytics pentru revenue
  - A/B testing pentru prețuri
  - Gestionare promoții și trials
  - Sistem de referral integrat

### Monitoring & Analytics

- **Sentry**

  - Error tracking în timp real
  - Performance monitoring
  - Session replay pentru debugging
  - Crash reporting detaliat

- **Google Analytics for Firebase**
  - User behavior tracking
  - Engagement metrics
  - Retention analysis
  - Feature usage tracking
  - A/B testing pentru feature flags

## Funcționalități MVP

### 1. Task Management Ultra-Simplificat

#### Features Core

- Limită strictă de 3 taskuri pe zi
- Organizare simplă în morning/afternoon/evening
- Buton de reset prominent pentru "start fresh"
- Zero istoric sau pressure
- Voice input prin Expo AV
- Procesare text automată pentru detectare timp zilei
- Badge pe icon-ul aplicației pentru task-uri incomplete

#### UI/UX

- Design minimalist, spațios
- Butoane mari, ușor de atins
- Contrast bun pentru readability
- Feedback vizual instant la acțiuni
- Haptic feedback prin Expo Haptics
- Micro-rewards pentru completare task-uri

#### Tehnical

- AsyncStorage pentru date locale (via @react-native-async-storage/async-storage)
- Sync opțional cu cloud prin Firebase
- Background tasks prin Expo Background Fetch
- State management cu React Context sau Zustand
- Natural language processing pentru task-uri
- ML Kit pentru procesare text (via Firebase ML)

### 2. Time Blindness Support

#### Features Core

- Calculare automată "time to leave"
- Buffer time inclus by default
- Vizualizări intuitive ale timpului
- Notificări progressive prin Expo Notifications
- Integrare read-only cu Google/Apple Calendar via Expo Calendar
- Export evenimente cu buffer time automat
- Haptic feedback pentru notificări importante

#### Tehnical

- Location Services prin Expo Location
- Background location via Expo TaskManager
- Calcule pentru travel time
- Push notifications system cu ML pentru timing optim
- Calendar API integration via Expo Calendar
- Sistem de buffer time management

### 3. Time Sink Protection

#### Features Core (Free Tier)

- Tracking pentru 2 aplicații predefinite:
  - YouTube
  - TikTok
- Remindere basic după 15 minute
- Panic button simplu
- Detectare inteligentă mod work/play
- Modul Pomodoro opțional

#### Features Premium

- Tracking nelimitat de aplicații
- Customizare completă timpi
- Statistici de utilizare
- Multiple tipuri de remindere
- Analiza avansată patterns utilizare
- Recomandări personalizate pentru productivitate

#### Tehnical

- Usage Stats API integration prin Expo
- Background monitoring via Expo Background Fetch
- Local notifications prin Expo Notifications
- Data aggregation pentru statistici
- Machine learning pentru pattern detection
- Sistem de clasificare activități (productive/entertainment)

#### UI/UX

- Timer vizual non-intruziv
- Tranziții smooth pentru remindere
- Gesturi intuitive pentru dismissal
- Color coding pentru nivele de urgență
- Toggle simplu între moduri work/play

### 4. Buton de Criză

#### Features Core

- Acces instant prin Expo Quick Actions
- Shortcut pe Lock Screen (iOS) via Expo
- Quick Settings Tile (Android) via Expo
- 2 exerciții de respirație de bază
- 1 sunet calmant prin Expo AV
- Timp de response sub 1 secundă

#### Features Premium

- Library extinsă de exerciții
- Multiple sunete calmante
- Personalizare completă
- Statistici de utilizare
- Integrare cu Apple Health / Google Fit via Expo Health
- Monitorizare puls în timp real

#### Tehnical

- Quick Actions implementation prin Expo
- Audio playback system via Expo AV
- Haptic feedback via Expo Haptics
- HealthKit & Google Fit integration via Expo Health
- Background heart rate monitoring

## Model de Monetizare

### Versiunea Free

- Task management basic (3 taskuri/zi)
- Time sink tracking pentru 2 apps
- Buton de criză cu features basic
- Remindere simple
- Calendar read-only

### Versiunea Premium

#### Pricing

- $5.99/lună
- $49.99/an (reducere ~30%)
- Trial 14 zile
- Sistem de referral: +7 zile premium pentru fiecare prieten invitat

#### Features Deblocate

- Tracking nelimitat de apps
- Toate tipurile de remindere
- Backup în cloud
- Cross-device sync
- Statistici avansate
- Teme și personalizare
- Exerciții și sunete adiționale
- Integrare completă calendar
- Monitorizare health metrics

## Plan de Dezvoltare

### Faza 1 - Setup & Core (2 săptămâni)

- Setup proiect React Native + Expo
- Integrare Firebase
- Setup RevenueCat
- Implementare authentication
- Setup feature flags system
- Configurare CI/CD

### Faza 2 - Features Core (5 săptămâni)

#### Săptămânile 1-2

- Task Management basic
- Implementare voice input via Expo AV
- Procesare text pentru task-uri

#### Săptămânile 3-4

- Time tracking basic
- Integrare calendar via Expo Calendar
- Sistem notificări inteligente via Expo Notifications

#### Săptămâna 5

- Smart notifications system
- Micro-rewards implementation
- Basic ML pentru timing notificări

### Faza 3 - Premium Features (3 săptămâni)

- Extindere features existente
- Implementare sync
- Statistici avansate
- Personalizare
- Health metrics integration via Expo Health
- Advanced ML features

### Faza 4 - Testing & Polish (3 săptămâni)

- Testing extensiv
- Bug fixing
- Performance optimization
- UI/UX polish
- PWA implementation via Expo Web
- Localization setup

## Metrici de Succes

### Usage Metrics

- Daily Active Users (DAU)
- Retention la 7 zile
- Timpul mediu în aplicație
- Feature adoption rate
- Voice input usage rate
- Notification engagement rate

### Business Metrics

- Conversion la premium
- Revenue per user
- Churn rate
- Customer Lifetime Value
- Referral success rate
- Feature engagement distribution

### Technical Metrics

- App crash rate
- Load times
- Battery usage
- Storage usage
- ML model accuracy
- Voice recognition success rate

## Considerații Speciale

### Privacy & Security

- GDPR compliance
- Data encryption
- Secure authentication
- Private data handling
- Health data protection
- Voice data management

### Performance

- Cold start sub 2 secunde
- Smooth animations (60fps)
- Background battery usage minimal
- Storage footprint redus
- Efficient ML processing
- Optimized voice processing

### Accessibility

- VoiceOver/TalkBack support via Expo
- Dynamic text sizing
- High contrast options
- Color blind friendly
- Multiple input methods
- Voice control comprehensive

## Adaptări Specifice pentru Expo Managed Workflow

### Limitări și Soluții

- **Widget-uri Native**: Folosirea Expo Custom Development Client pentru funcționalități care necesită cod nativ
- **Background Tasks**: Utilizarea Expo Background Fetch și TaskManager
- **Deep Linking**: Implementare prin Expo Linking
- **Notifications**: Expo Notifications pentru toate tipurile de notificări
- **File System**: Expo FileSystem pentru management local
- **Sensors**: Acces prin Expo Sensors API
- **Camera/Media**: Expo Camera și MediaLibrary
- **Location**: Expo Location pentru toate serviciile de locație

### Avantaje Specifice

- Dezvoltare mai rapidă
- Setup simplificat
- Updates Over-the-Air
- Configurare cross-platform automată
- Build process simplificat
- Development environment consistent
- Testare mai ușoară
- Deployment simplificat

## Development Log

### 2025-02-08: Implementare Persistență Login și Îmbunătățiri Autentificare

#### Modificări Implementate:
1. **Persistență Login**
   - Implementat salvarea credențialelor în AsyncStorage
   - Adăugat reautentificare automată la repornirea aplicației
   - Actualizat logica de logout pentru a curăța credențialele salvate

2. **Îmbunătățiri Autentificare**
   - Refactorizat funcționalitatea de signOut pentru a folosi instanța corectă de Firebase Auth
   - Standardizat numele funcțiilor de autentificare (register -> signUp)
   - Actualizat RegisterScreen pentru a folosi noile denumiri

3. **Bugfix-uri**
   - Rezolvat problema cu logout-ul care nu funcționa corect
   - Eliminat proprietatea newArchEnabled din app.json
   - Rezolvat conflictul între package-lock.json și yarn.lock

#### Testing:
- ✅ Login persistă după force stop
- ✅ Logout funcționează corect și curăță credențialele
- ✅ Înregistrare nouă funcționează
- ✅ Navigare între ecrane funcționează corespunzător

#### Next Steps:
- [ ] Implementare recuperare parolă
- [ ] Adăugare validări suplimentare pentru formularele de autentificare
- [ ] Implementare profil utilizator

<<<<<<< HEAD
=======
### 9 Februarie 2025
#### Îmbunătățiri Autentificare și Onboarding
- Am creat un nou ecran de welcome cu slideshow pentru onboarding
- Am implementat un slideshow animat cu 3 slide-uri specifice pentru ADHD:
  - "Depășește Overwhelm-ul" - ajută utilizatorii să gestioneze sarcinile copleșitoare
  - "Sistem Adaptat pentru ADHD" - evidențiază tehnicile specializate
  - "Sprijin în Momente Dificile" - prezintă funcțiile de suport
- Am adăugat auto-scroll la slideshow (3 secunde per slide) cu tranziții smooth
- Am stilizat butoanele de autentificare folosind MaterialIcons și FontAwesome
- Am personalizat butonul de Google cu culorile oficiale pentru un aspect profesionist
- Am actualizat navigarea pentru a afișa WelcomeScreen ca primul ecran pentru utilizatorii neautentificați

#### Next Steps:
- [ ] Implementare autentificare cu Google
- [ ] Testare completă a fluxului de autentificare
- [ ] Adăugare animații de tranziție între ecrane

>>>>>>> 823c97ef
## Feature Toggle System

```javascript
const featureFlags = {
  voiceInput: true,
  calendarSync: false,
  advancedTimeTracking: false,
  healthMetrics: false,
  smartNotifications: true,
  referralSystem: true,
};

// Implementare cu Remote Config Firebase
const getFeatureFlag = async feature => {
  const remoteConfig = await firebase.remoteConfig().getValue(feature);
  return remoteConfig.asBoolean();
};
```

## Smart Notifications System

```javascript
const notificationTypes = {
  TASK_REMINDER: 'task_reminder',
  TIME_TO_LEAVE: 'time_to_leave',
  BREAK_SUGGESTION: 'break_suggestion',
  ACHIEVEMENT: 'achievement',
};

const calculateOptimalNotificationTime = async (userId, notificationType) => {
  // ML model pentru predicție timing optim
  return optimalTime;
};
```

## Activity Detection System

```javascript
const activityTypes = {
  PRODUCTIVE: 'productive',
  ENTERTAINMENT: 'entertainment',
  MIXED: 'mixed',
};

const detectActivityType = (app, timeOfDay, duration, patterns) => {
  // Analiză bazată pe multiple factori
  return activityType;
};
```

## Next Steps Post-MVP

### Feature Ideas

- Integrare calendar avansată via Expo Calendar
- Shared accountability features
- Gamification elements
- Community features
- AI-powered scheduling
- Advanced health tracking via Expo Health

### Scalability

- Server architecture planning
- Database optimization
- Cache implementation
- CDN setup
- ML model optimization
- Voice processing scaling

### Marketing

- ASO (App Store Optimization)
- Content marketing
- Social media presence
- Community building
- Referral program optimization
- Influencer partnerships

## Riscuri și Mitigări

### Tehnical Risks

- Battery drain din monitoring
- iOS restrictions cu Expo
- Background process limitations în Expo
- Storage constraints
- ML model performance
- Voice recognition accuracy

### Business Risks

- Competiție
- Cost acquisition
- Retention
- Monetization
- Feature complexity
- User overwhelm

### Mitigări

- Testing extensiv
- Feedback constant
- Iterații rapide
- Focus pe user experience
- Progressive feature rollout
- A/B testing comprehensiv

## Maintenance Plan

### Regular Updates

- Bug fixes săptămânale via Expo OTA
- Feature updates lunar
- Security patches când necesare
- Performance optimization continuu
- ML model retraining
- Voice model updates

### Monitoring

- Sentry pentru crashes
- Analytics pentru usage
- User feedback tracking
- Performance metrics
- ML model metrics
- Voice recognition metrics

### Support

- Email support
- FAQ/Knowledge base
- Community forum
- Bug reporting system
- Feature request system
- Health data support

## Localization

### Initial Languages

- Română
- Engleză
- Franceză
- Germană

### Localization System

- i18n implementation prin Expo Localization
- Automatic language detection
- Regional format adaptation
- Voice recognition per language
- ML model per language
- Support documentation per language<|MERGE_RESOLUTION|>--- conflicted
+++ resolved
@@ -3,6 +3,54 @@
 ## Scopul Aplicației
 
 Aplicația are ca scop să ofere suport persoanelor cu ADHD în gestionarea provocărilor zilnice, concentrându-se pe probleme specifice precum time blindness, hyperfocus, și task management. Abordarea este minimalistă, non-judgmental și focusată pe awareness și suport în loc de restricții.
+
+## Development Log
+
+### 2025-02-08: Implementare Persistență Login și Îmbunătățiri Autentificare
+
+#### Modificări Implementate:
+1. **Persistență Login**
+   - Implementat salvarea credențialelor în AsyncStorage
+   - Adăugat reautentificare automată la repornirea aplicației
+   - Actualizat logica de logout pentru a curăța credențialele salvate
+
+2. **Îmbunătățiri Autentificare**
+   - Refactorizat funcționalitatea de signOut pentru a folosi instanța corectă de Firebase Auth
+   - Standardizat numele funcțiilor de autentificare (register -> signUp)
+   - Actualizat RegisterScreen pentru a folosi noile denumiri
+
+3. **Bugfix-uri**
+   - Rezolvat problema cu logout-ul care nu funcționa corect
+   - Eliminat proprietatea newArchEnabled din app.json
+   - Rezolvat conflictul între package-lock.json și yarn.lock
+
+#### Testing:
+- ✅ Login persistă după force stop
+- ✅ Logout funcționează corect și curăță credențialele
+- ✅ Înregistrare nouă funcționează
+- ✅ Navigare între ecrane funcționează corespunzător
+
+#### Next Steps:
+- [ ] Implementare recuperare parolă
+- [ ] Adăugare validări suplimentare pentru formularele de autentificare
+- [ ] Implementare profil utilizator
+
+### 9 Februarie 2025
+#### Îmbunătățiri Autentificare și Onboarding
+- Am creat un nou ecran de welcome cu slideshow pentru onboarding
+- Am implementat un slideshow animat cu 3 slide-uri specifice pentru ADHD:
+  - "Depășește Overwhelm-ul" - ajută utilizatorii să gestioneze sarcinile copleșitoare
+  - "Sistem Adaptat pentru ADHD" - evidențiază tehnicile specializate
+  - "Sprijin în Momente Dificile" - prezintă funcțiile de suport
+- Am adăugat auto-scroll la slideshow (3 secunde per slide) cu tranziții smooth
+- Am stilizat butoanele de autentificare folosind MaterialIcons și FontAwesome
+- Am personalizat butonul de Google cu culorile oficiale pentru un aspect profesionist
+- Am actualizat navigarea pentru a afișa WelcomeScreen ca primul ecran pentru utilizatorii neautentificați
+
+#### Next Steps:
+- [ ] Implementare autentificare cu Google
+- [ ] Testare completă a fluxului de autentificare
+- [ ] Adăugare animații de tranziție între ecrane
 
 ## Stiva Tehnologică
 
@@ -337,57 +385,6 @@
 - Testare mai ușoară
 - Deployment simplificat
 
-## Development Log
-
-### 2025-02-08: Implementare Persistență Login și Îmbunătățiri Autentificare
-
-#### Modificări Implementate:
-1. **Persistență Login**
-   - Implementat salvarea credențialelor în AsyncStorage
-   - Adăugat reautentificare automată la repornirea aplicației
-   - Actualizat logica de logout pentru a curăța credențialele salvate
-
-2. **Îmbunătățiri Autentificare**
-   - Refactorizat funcționalitatea de signOut pentru a folosi instanța corectă de Firebase Auth
-   - Standardizat numele funcțiilor de autentificare (register -> signUp)
-   - Actualizat RegisterScreen pentru a folosi noile denumiri
-
-3. **Bugfix-uri**
-   - Rezolvat problema cu logout-ul care nu funcționa corect
-   - Eliminat proprietatea newArchEnabled din app.json
-   - Rezolvat conflictul între package-lock.json și yarn.lock
-
-#### Testing:
-- ✅ Login persistă după force stop
-- ✅ Logout funcționează corect și curăță credențialele
-- ✅ Înregistrare nouă funcționează
-- ✅ Navigare între ecrane funcționează corespunzător
-
-#### Next Steps:
-- [ ] Implementare recuperare parolă
-- [ ] Adăugare validări suplimentare pentru formularele de autentificare
-- [ ] Implementare profil utilizator
-
-<<<<<<< HEAD
-=======
-### 9 Februarie 2025
-#### Îmbunătățiri Autentificare și Onboarding
-- Am creat un nou ecran de welcome cu slideshow pentru onboarding
-- Am implementat un slideshow animat cu 3 slide-uri specifice pentru ADHD:
-  - "Depășește Overwhelm-ul" - ajută utilizatorii să gestioneze sarcinile copleșitoare
-  - "Sistem Adaptat pentru ADHD" - evidențiază tehnicile specializate
-  - "Sprijin în Momente Dificile" - prezintă funcțiile de suport
-- Am adăugat auto-scroll la slideshow (3 secunde per slide) cu tranziții smooth
-- Am stilizat butoanele de autentificare folosind MaterialIcons și FontAwesome
-- Am personalizat butonul de Google cu culorile oficiale pentru un aspect profesionist
-- Am actualizat navigarea pentru a afișa WelcomeScreen ca primul ecran pentru utilizatorii neautentificați
-
-#### Next Steps:
-- [ ] Implementare autentificare cu Google
-- [ ] Testare completă a fluxului de autentificare
-- [ ] Adăugare animații de tranziție între ecrane
-
->>>>>>> 823c97ef
 ## Feature Toggle System
 
 ```javascript
